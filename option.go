package canyon

import (
	"context"
	"fmt"
	"io"
	"log/slog"
	"net"
	"net/http"
	"net/url"
	"os"
	"strings"
	"sync"
	"time"

	"github.com/aws/aws-sdk-go-v2/config"
	"github.com/aws/aws-sdk-go-v2/service/sqs"
)

// WorkerResponseChecker is a interface for checking worker's http.Response.
type WorkerResponseChecker interface {
	// if return true, sqs message not deleted.
	IsFailure(ctx context.Context, resp *http.Response) bool
}

// WorkerResponseCheckerFunc is a func type for checking worker's http.Response.
type WorkerResponseCheckerFunc func(ctx context.Context, resp *http.Response) bool

func (f WorkerResponseCheckerFunc) IsFailure(ctx context.Context, resp *http.Response) bool {
	return f(ctx, resp)
}

// DefaultWorkerResponseChecker is a default WorkerResponseChecker.
// if http.Response status code is 2xx success, sqs message will be deleted.
// if http.Response status code is 3xx, 4xx, or 5xx sqs message will not be deleted.
var DefaultWorkerResponseChecker = WorkerResponseCheckerFunc(func(ctx context.Context, resp *http.Response) bool {
	return resp.StatusCode >= 300
})

type runOptions struct {
	mu sync.Mutex

	cancel                         context.CancelCauseFunc
	address                        string
	prefix                         string
	batchSize                      int
	logger                         *slog.Logger
	proxyProtocol                  bool
	sqsClient                      SQSClient
	backend                        Backend
	sqsQueueName                   string
	sqsQueueURL                    string
	useFakeSQSRunOnLocal           bool
	fakeSQSClientDLQ               io.Writer
	fakeSQSClientMaxReceiveCount   int32
	fakeSQSClientVisibilityTimeout time.Duration
	pollingDuration                time.Duration
	listener                       net.Listener
	logVarbose                     bool
	responseChecker                WorkerResponseChecker
	disableWorker                  bool
	disableServer                  bool
	cleanupFuncs                   []func()
}

func (c *runOptions) SQSClientAndQueueURL() (string, SQSClient) {
	c.mu.Lock()
	defer c.mu.Unlock()
	if c.sqsClient == nil {
		c.DebugWhenVarbose("sqs client is not initialized, try to load default config")
		awsCfg, err := config.LoadDefaultConfig(context.Background())
		if err != nil {
			c.DebugWhenVarbose("failed to load aws default config, set context cancel", "error", err)
			c.cancel(fmt.Errorf("load aws default config: %w", err))
			return "", sqs.New(sqs.Options{})
		}
		c.sqsClient = sqs.NewFromConfig(awsCfg)
	}
	if c.sqsQueueURL == "" {
		c.DebugWhenVarbose("sqs queue url is not initialized, try to get queue url")
		output, err := c.sqsClient.GetQueueUrl(context.Background(), &sqs.GetQueueUrlInput{
			QueueName: &c.sqsQueueName,
		})
		if err != nil {
			c.DebugWhenVarbose("failed to get sqs queue url, set context cancel", "error", err)
			c.cancel(fmt.Errorf("get sqs queue url: %w", err))
			return "", c.sqsClient
		}
		c.sqsQueueURL = *output.QueueUrl
	}
	return c.sqsQueueURL, c.sqsClient
}

func (c *runOptions) DebugWhenVarbose(msg string, keysAndValues ...interface{}) {
	if c.logVarbose {
		c.logger.Debug(msg, keysAndValues...)
	}
}

func (c *runOptions) DebugContextWhenVarbose(ctx context.Context, msg string, keysAndValues ...interface{}) {
	if c.logVarbose {
		c.logger.DebugContext(ctx, msg, keysAndValues...)
	}
}

<<<<<<< HEAD
=======
func (c *runOptions) InfoWhenVarbose(msg string, keysAndValues ...interface{}) {
	if c.logVarbose {
		c.logger.Info(msg, keysAndValues...)
	}
}

>>>>>>> be4168f7
func (c *runOptions) InfoContextWhenVarbose(ctx context.Context, msg string, keysAndValues ...interface{}) {
	if c.logVarbose {
		c.logger.InfoContext(ctx, msg, keysAndValues...)
	}
}

<<<<<<< HEAD
func (c *runOptions) WarnContextWhenVarbose(ctx context.Context, msg string, keysAndValues ...interface{}) {
	if c.logVarbose {
		c.logger.WarnContext(ctx, msg, keysAndValues...)
=======
func (c *runOptions) Cleanup() {
	c.mu.Lock()
	defer c.mu.Unlock()
	for _, f := range c.cleanupFuncs {
		f()
>>>>>>> be4168f7
	}
}

// Option is a Run() and RunWtihContext() option.
type Option func(*runOptions)

func defaultRunConfig(cancel context.CancelCauseFunc, sqsQueueName string) *runOptions {
	c := &runOptions{
		batchSize:                      1,
		address:                        ":8080",
		prefix:                         "/",
		logger:                         slog.Default(),
		proxyProtocol:                  false,
		sqsQueueName:                   sqsQueueName,
		fakeSQSClientDLQ:               io.Discard,
		fakeSQSClientMaxReceiveCount:   3,
		fakeSQSClientVisibilityTimeout: 30 * time.Second,
		pollingDuration:                20 * time.Second,
		logVarbose:                     false,
		responseChecker:                DefaultWorkerResponseChecker,
	}
	if cancel != nil {
		c.cancel = cancel
	} else {
		c.cancel = func(error) {}
	}
	if u, err := url.Parse(sqsQueueName); err == nil && u.Scheme != "" {
		c.sqsQueueURL = u.String()
	}
	return c
}

// WithContext returns a new Option that sets the local server listener.
// this option for testing. normally, you should not use this option.
// if production used, WithServerAddress() option.
func WithListener(listener net.Listener) Option {
	return func(c *runOptions) {
		c.listener = listener
	}
}

// WithServerAddress returns a new Option that sets the local server address.
// if you want to use proxy protocol, you should use this option.
func WithServerAddress(address string, prefix string) Option {
	return func(c *runOptions) {
		c.address = address
	}
}

// WithWorkerBatchSize returns a new Option that sets the local poller batch size.
// if run on AWS Lambda, ignore this option.
func WithWorkerBatchSize(batchSize int) Option {
	return func(c *runOptions) {
		if batchSize < 1 {
			batchSize = 1
		}
		c.batchSize = batchSize
	}
}

// WithSQSPollingDuration returns a new Option that sets the local poller polling duration.
// if run on AWS Lambda, ignore this option.
func WithSQSPollingDuration(pollingDuration time.Duration) Option {
	return func(c *runOptions) {
		pollingDuration = pollingDuration.Round(time.Second)
		if pollingDuration < 1 {
			pollingDuration = 1 * time.Second
		}
		c.pollingDuration = pollingDuration
	}
}

// WithLogger returns a new Option that sets the canyon logger.
// default is slog.Default().
func WithLogger(logger *slog.Logger) Option {
	return func(c *runOptions) {
		c.logger = logger
	}
}

// WithProxyProtocol returns a new Option that enables to PROXY protocol.
// if you want to use proxy protocol, you should use this option.
// if run on AWS Lambda, ignore this option.
func WithProxyProtocol() Option {
	return func(c *runOptions) {
		c.proxyProtocol = true
	}
}

// WithSQSClient returns a new Option that sets the sqs client.
// this option for testing. normally, you should not use this option.
// default sqs client is loaded from aws default config.
func WithSQSClient(sqsClient SQSClient) Option {
	return func(c *runOptions) {
		c.sqsClient = sqsClient
		c.useFakeSQSRunOnLocal = false
	}
}

// WithVarbose returns a new Option that sets the canyon loggign verbose.
// this option for debugging canyon.
// canyon will output many debug log.
func WithVarbose() Option {
	return func(c *runOptions) {
		c.logVarbose = true
	}
}

// WithInMemoryQueue returns a new Option that sets the mode of on memory queue.
// if run on AWS Lambda, ignore this option.
// if set this option, canyon not used real AWS SQS.
// only used on memory queue.
// for local development.
func WithInMemoryQueue(visibilityTimeout time.Duration, maxReceiveCount int64, dlq io.Writer) Option {
	return func(c *runOptions) {
		c.useFakeSQSRunOnLocal = true
		if dlq == nil {
			c.fakeSQSClientDLQ = io.Discard
		}
	}
}

// WithWrokerResponseChecker returns a new Option that sets the worker response checker.
func WithWrokerResponseChecker(responseChecker WorkerResponseChecker) Option {
	return func(c *runOptions) {
		if responseChecker == nil {
			responseChecker = DefaultWorkerResponseChecker
		}
		c.responseChecker = responseChecker
	}
}

// WithDisableWorker returns a new Option that disable worker.
// if set this option, canyon not runnning worker.
func WithDisableWorker() Option {
	return func(c *runOptions) {
		c.disableWorker = true
	}
}

// WithDisableServer returns a new Option that disable server.
// if set this option, canyon not running server.
func WithDisableServer() Option {
	return func(c *runOptions) {
		c.disableServer = true
	}
}

// WithBackend returns a new Option
// if set this option, canyon using  backend.
// when send to sqs message, canyon upload request to any backend.
// and sqs message body set backend_url.
//
// SQS message body limit is 256KB. this option is useful for large request.
// for example S3Backend is request body upload to s3.
func WithBackend(b Backend) Option {
	return func(c *runOptions) {
		c.backend = b
	}
}

// WithCanyonEnv returns a new Option env swith default options.
// if env == "development", set varbose and in memory queue, temporary file backend.
// if env == "test", set in memory queue, in memory backend.
// otherwise, setup backend with os.Getenv("CANYON_BACKEND_URL").
//
//	if url is empty, not set backend.
//	if url schema is s3, set s3 backend.
//	if url schema is file, set file backend.
func WithCanyonEnv(envPrefix string) Option {
	return func(c *runOptions) {
		if envPrefix == "" {
			envPrefix = "CANYON_"
		}
		env := os.Getenv(envPrefix + "ENV")
		switch strings.ToLower(env) {
		case "development":
			WithVarbose()(c)
			WithInMemoryQueue(30*time.Second, 3, nil)(c)
			var backendPath string
			if urlStr := os.Getenv(envPrefix + "BACKEND_URL"); urlStr != "" {
				if u, err := parseURL(urlStr); err == nil && u.Scheme == "file" {
					backendPath = u.Path
					c.InfoWhenVarbose("create file backend, canyon request body upload to directory", "path", backendPath)
				}
			}
			if backendPath == "" {
				tmp, err := os.MkdirTemp(os.TempDir(), "canon-*")
				if err != nil {
					c.cancel(fmt.Errorf("create temporary directory: %w", err))
					return
				}
				backendPath = tmp
				c.cleanupFuncs = append(c.cleanupFuncs, func() {
					c.InfoWhenVarbose("remove temporary file backend", "path", tmp)
					if err := os.RemoveAll(tmp); err != nil {
						c.logger.Error("failed to remove temporary directory", "path", tmp, "error", err)
					}
				})
				c.InfoWhenVarbose("create temporary file backend, canyon request body upload to temporary directory", "path", tmp)
			}
			c.DebugWhenVarbose("try to create file backend", "path", backendPath)
			b, err := NewFileBackend(backendPath)
			if err != nil {
				c.cancel(fmt.Errorf("create file backend: %w", err))
				return
			}
			WithBackend(b)(c)
		case "test":
			WithInMemoryQueue(30*time.Second, 3, nil)(c)
			WithBackend(NewInMemoryBackend())(c)
		default:
			env = "production"
			if urlStr := os.Getenv(envPrefix + "BACKEND_URL"); urlStr != "" {
				u, err := parseURL(urlStr)
				if err != nil {
					c.cancel(fmt.Errorf("parse backend url: %w", err))
					return
				}
				b, err := NewBackend(u)
				if err != nil {
					c.cancel(fmt.Errorf("create backend: %w", err))
					return
				}
				if appName := os.Getenv(envPrefix + "BACKEND_SAVE_APP_NAME"); appName != "" {
					if b, ok := b.(AppNameSetable); ok {
						b.SetAppName(appName)
					}
				}
				WithBackend(b)(c)
			}
		}
		c.logger.Info("running canyon", "env", env)
	}
}<|MERGE_RESOLUTION|>--- conflicted
+++ resolved
@@ -103,32 +103,29 @@
 	}
 }
 
-<<<<<<< HEAD
-=======
 func (c *runOptions) InfoWhenVarbose(msg string, keysAndValues ...interface{}) {
 	if c.logVarbose {
 		c.logger.Info(msg, keysAndValues...)
 	}
 }
 
->>>>>>> be4168f7
 func (c *runOptions) InfoContextWhenVarbose(ctx context.Context, msg string, keysAndValues ...interface{}) {
 	if c.logVarbose {
 		c.logger.InfoContext(ctx, msg, keysAndValues...)
 	}
 }
 
-<<<<<<< HEAD
 func (c *runOptions) WarnContextWhenVarbose(ctx context.Context, msg string, keysAndValues ...interface{}) {
 	if c.logVarbose {
 		c.logger.WarnContext(ctx, msg, keysAndValues...)
-=======
+	}
+}
+
 func (c *runOptions) Cleanup() {
 	c.mu.Lock()
 	defer c.mu.Unlock()
 	for _, f := range c.cleanupFuncs {
 		f()
->>>>>>> be4168f7
 	}
 }
 
